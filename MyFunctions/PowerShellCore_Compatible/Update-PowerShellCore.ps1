<#
.SYNOPSIS
    Use PowerShell to Update PowerShell Core. If you're on Windows, this function can be used to do the initial
    install of PowerShell Core. On any other OS, a beta version of PowerShell Core must already be installed and
    used to run this function.

.DESCRIPTION
    See SYNOPSIS

.PARAMETER DownloadDirectory
    OPTIONAL*
    
    This parameter takes a string that represents a full directory path that the PowerShell Core installation package
    will be downloaded to.
    
    *NOTE: This parameter becomes MANDATORY if you do NOT use the -UsePackageManagement parameter.

.PARAMETER UsePackageManagement
    OPTIONAL*

    This parameter is a switch. If you use it, the appropriate package management system on the respective
    Operating System will be used to install PowerShell Core. This method of installation is recommended
    over direct download.

    *NOTE: This parameter becomes MANDATORY if you do NOT use the -DownloadDirectory parameter.

.PARAMETER OS
    OPTIONAL

    This parameter takes a string that indicates an OS.
    
    If the parameter is NOT used, the function determines the OS that the function is currently running on.

    If the parameter is used and you intend to do a Direct Download (as opposed to PackageManagement), you
    may specify an OS other than the one the function is currently running on, in which case the function will
    simply download the package for the specified OS (and obviously, no install will take place).

.Parameter ReleaseVersion
    OPTIONAL

    This parameter takes a string that indicates the PowerShell Core Release Version.

    If the parameter is not used, the function will default to using the latest Release Version.

.Parameter Channel
    OPTIONAL

    This parameter takes a string (i.e. 'beta' or 'stable') that indicates the Channel
    of the PowerShell Core Release that you would like to install.

    If the parameter is not used, the function will default to using the latest Channel for the
    given ReleaseVersion.

.Parameter Iteration
    OPTIONAL

    This parameter takes an integer that indicates the iteration number for the given PowerShell Core
    Release and Channel that you would like to install. For example, in 'PowerShell-6.0.0-beta.7-win-x64.msi',
    the Iteration number would be '7'.

    If this parameter is not used, the function will default to using the latest Iteration number for the
    given ReleaseVersion/Channel.

.PARAMETER Latest
    OPTIONAL

    This parameter is a switch. If it is used, then the latest release of PowerShell Core available
    will be installed.

    IMPORTANT NOTE: Sometimes Package Management repositories are ahead of
    https://github.com/PowerShell/PowerShell/releases, and sometimes they are behind. If this
    parameter is used, then it will either use PackageManagment OR Direct Download - whichever
    is most recent.

.EXAMPLE
    Update-PowerShellCore

.EXAMPLE
    Update-PowerShellCore -UsePackageManagement "Yes"

.EXAMPLE
    Update-PowerShellCore -DownloadDirectory "$HOME\Downloads"

#>
function Update-PowerShellCore
{
    [CmdletBinding(DefaultParameterSetName='PackageManagement')]
    Param(
        [Parameter(
            Mandatory=$True,
            ParameterSetName='DirectDownload'
        )]
        $DownloadDirectory,

        [Parameter(
            Mandatory=$False,
            ParameterSetName='PackageManagement'
        )]
        $UsePackageManagement,

        [Parameter(
            Mandatory=$False,
            ParameterSetName='DirectDownload'
        )]
        [ValidateSet("win", "macos", "linux", "ubuntu", "debian", "centos", "redhat")]
        $OS,

        [Parameter(Mandatory=$False)]
        $ReleaseVersion,

        [Parameter(Mandatory=$False)]
        [ValidateSet("beta", "stable")]
        $Channel,

        [Parameter(Mandatory=$False)]
        [int]$Iteration,

        [Parameter(Mandatory=$False)]
        [switch]$Latest
        
    )

    ##### BEGIN Native Helper Functions #####

    function Check-Elevation {
        if ($PSVersionTable.PSEdition -eq "Desktop" -or $PSVersionTable.Platform -eq "Win32NT" -or $PSVersionTable.PSVersion.Major -le 5) {
            [System.Security.Principal.WindowsPrincipal]$currentPrincipal = New-Object System.Security.Principal.WindowsPrincipal(
                [System.Security.Principal.WindowsIdentity]::GetCurrent()
            )
    
            [System.Security.Principal.WindowsBuiltInRole]$administratorsRole = [System.Security.Principal.WindowsBuiltInRole]::Administrator
    
            if($currentPrincipal.IsInRole($administratorsRole)) {
                return $true
            }
            else {
                return $false
            }
        }
        
        if ($PSVersionTable.Platform -eq "Unix") {
            if ($(whoami) -eq "root") {
                return $true
            }
            else {
                return $false
            }
        }
    }

    function Get-NativePath {
        [CmdletBinding()]
        Param( 
            [Parameter(Mandatory=$True)]
            [string[]]$PathAsStringArray
        )

        $PathAsStringArray = foreach ($pathPart in $PathAsStringArray) {
            $SplitAttempt = $pathPart -split [regex]::Escape([IO.Path]::DirectorySeparatorChar)
            
            if ($SplitAttempt.Count -gt 1) {
                foreach ($obj in $SplitAttempt) {
                    $obj
                }
            }
            else {
                $pathPart
            }
        }
        $PathAsStringArray = $PathAsStringArray -join [IO.Path]::DirectorySeparatorChar

        $PathAsStringArray
    
    }

    function Pause-ForWarning {
        [CmdletBinding()]
        Param(
            [Parameter(Mandatory=$True)]
            [int]$PauseTimeInSeconds,
    
            [Parameter(Mandatory=$True)]
            $Message
        )
    
        Write-Warning $Message
        Write-Host "To answer in the affirmative, press 'y' on your keyboard."
        Write-Host "To answer in the negative, press any other key on your keyboard, OR wait $PauseTimeInSeconds seconds"
    
        $timeout = New-Timespan -Seconds ($PauseTimeInSeconds - 1)
        $stopwatch = [diagnostics.stopwatch]::StartNew()
        while ($stopwatch.elapsed -lt $timeout){
            if ([Console]::KeyAvailable) {
                $keypressed = [Console]::ReadKey("NoEcho").Key
                Write-Host "You pressed the `"$keypressed`" key"
                if ($keypressed -eq "y") {
                    $Result = $true
                    break
                }
                if ($keypressed -ne "y") {
                    $Result = $false
                    break
                }
            }
    
            # Check once every 1 second to see if the above "if" condition is satisfied
            Start-Sleep 1
        }
    
        if (!$Result) {
            $Result = $false
        }
        
        $Result
    }

    function Check-InstalledPrograms { 
        [CmdletBinding(
            PositionalBinding=$True,
            DefaultParameterSetName='Default Param Set'
        )]
        Param(
            [Parameter(
                Mandatory=$False,
                ParameterSetName='Default Param Set'
            )]
            [string]$ProgramTitleSearchTerm,
    
            [Parameter(
                Mandatory=$False,
                ParameterSetName='Default Param Set'
            )]
            [string[]]$HostName = $env:COMPUTERNAME,
    
            [Parameter(
                Mandatory=$False,
                ParameterSetName='Secondary Param Set'
            )]
            [switch]$AllADWindowsComputers
    
        )
    
        ##### BEGIN Variable/Parameter Transforms and PreRun Prep #####
    
        $uninstallWow6432Path = "\SOFTWARE\Wow6432Node\Microsoft\Windows\CurrentVersion\Uninstall\*"
        $uninstallPath = "\SOFTWARE\Microsoft\Windows\CurrentVersion\Uninstall\*"
    
        $RegPaths = @(
            "HKLM:$uninstallWow6432Path",
            "HKLM:$uninstallPath",
            "HKCU:$uninstallWow6432Path",
            "HKCU:$uninstallPath"
        )
        
        ##### END Variable/Parameter Transforms and PreRun Prep #####
    
        ##### BEGIN Main Body #####
        # Get a list of Windows Computers from AD
        if ($AllADWindowsComputers) {
            $ComputersArray = $(Get-ADComputer -Filter * -Property * | Where-Object {$_.OperatingSystem -like "*Windows*"}).Name
        }
        else {
            $ComputersArray = $env:COMPUTERNAME
        }
    
        foreach ($computer in $ComputersArray) {
            if ($computer -eq $env:COMPUTERNAME -or $computer.Split("\.")[0] -eq $env:COMPUTERNAME) {
                try {
                    $InstalledPrograms = foreach ($regpath in $RegPaths) {if (Test-Path $regpath) {Get-ItemProperty $regpath}}
                    if (!$?) {
                        throw
                    }
                }
                catch {
                    Write-Warning "Unable to find registry path(s) on $computer. Skipping..."
                    continue
                }
            }
            else {
                try {
                    $InstalledPrograms = Invoke-Command -ComputerName $computer -ScriptBlock {
                        foreach ($regpath in $RegPaths) {
                            if (Test-Path $regpath) {
                                Get-ItemProperty $regpath
                            }
                        }
                    } -ErrorAction SilentlyContinue
                    if (!$?) {
                        throw
                    }
                }
                catch {
                    Write-Warning "Unable to connect to $computer. Skipping..."
                    continue
                }
            }
    
            if ($ProgramTitleSearchTerm) {
                $InstalledPrograms | Where-Object {$_.DisplayName -like "*$ProgramTitleSearchTerm*"}
            }
            else {
                $InstalledPrograms
            }
        }
    
        ##### END Main Body #####
    
    }

    # For Updating PackageManagement and PowerShellGet Modules on Windows only...
    function Update-PackageManagement {
        [CmdletBinding()]
        Param( 
            [Parameter(Mandatory=$False)]
            [switch]$UseChocolatey,
    
            [Parameter(Mandatory=$False)]
            [switch]$InstallNuGetCmdLine
        )
        
        ##### BEGIN Variable/Parameter Transforms and PreRun Prep #####
    
        # We're going to need Elevated privileges for some commands below, so might as well try to set this up now.
        if (!$(Check-Elevation)) {
            Write-Error "The Update-PackageManagement function must be run with elevated privileges. Halting!"
            $global:FunctionResult = "1"
            return
        }
    
        if (!$([Environment]::Is64BitProcess)) {
            Write-Error "You are currently running the 32-bit version of PowerShell. Please run the 64-bit version found under C:\Windows\SysWOW64\WindowsPowerShell\v1.0 and try again. Halting!"
            $global:FunctionResult = "1"
            return
        }
    
        if ($PSVersionTable.PSEdition -eq "Core" -and $PSVersionTable.Platform -ne "Win32NT" -and $UseChocolatey) {
            Write-Error "The Chocolatey Repo should only be added on a Windows OS! Halting!"
            $global:FunctionResult = "1"
            return
        }
    
        if ($InstallNuGetCmdLine -and !$UseChocolatey) {
            if (!$(Get-Command choco -ErrorAction SilentlyContinue) -and $(Get-PackageProvider).Name -notcontains "Chocolatey") {
                if ($PSVersionTable.PSEdition -eq "Desktop" -or $PSVersionTable.PSVersion.Major -le 5) {                
                    $WarningMessage = "NuGet Command Line Tool cannot be installed without using Chocolatey. Would you like to use the Chocolatey Package Provider (NOTE: This is NOT an installation of the chocolatey command line)?"
                    $WarningResponse = Pause-ForWarning -PauseTimeInSeconds 15 -Message $WarningMessage
                    if ($WarningResponse) {
                        $UseChocolatey = $true
                    }
                }
                elseif ($PSVersionTable.PSEdition -eq "Core" -and $PSVersionTable.Platform -eq "Win32NT") {
                    $WarningMessage = "NuGet Command Line Tool cannot be installed without using Chocolatey. Would you like to install Chocolatey Command Line Tools in order to install NuGet Command Line Tools?"
                    $WarningResponse = Pause-ForWarning -PauseTimeInSeconds 15 -Message $WarningMessage
                    if ($WarningResponse) {
                        $UseChocolatey = $true
                    }
                }
                elseif ($PSVersionTable.PSEdition -eq "Core" -and $PSVersionTable.Platform -eq "Unix") {
                    $WarningMessage = "The NuGet Command Line Tools binary nuget.exe can be downloaded, but will not be able to be run without Mono. Do you want to download the latest stable nuget.exe?"
                    $WarningResponse = Pause-ForWarning -PauseTimeInSeconds 15 -Message $WarningMessage
                    if ($WarningResponse) {
                        Write-Host "Downloading latest stable nuget.exe..."
                        $OutFilePath = Get-NativePath -PathAsStringArray @($HOME, "Downloads", "nuget.exe")
                        Invoke-WebRequest -Uri "https://dist.nuget.org/win-x86-commandline/latest/nuget.exe" -OutFile $OutFilePath
                    }
                    $UseChocolatey = $false
                }
            }
        }
    
        if ($PSVersionTable.PSEdition -eq "Desktop" -or $PSVersionTable.PSVersion.Major -le 5) {
            # Check to see if we're behind a proxy
            if ([System.Net.WebProxy]::GetDefaultProxy().Address -ne $null) {
                $ProxyAddress = [System.Net.WebProxy]::GetDefaultProxy().Address
                [system.net.webrequest]::defaultwebproxy = New-Object system.net.webproxy($ProxyAddress)
                [system.net.webrequest]::defaultwebproxy.credentials = [System.Net.CredentialCache]::DefaultNetworkCredentials
                [system.net.webrequest]::defaultwebproxy.BypassProxyOnLocal = $true
            }
        }
        # TODO: Figure out how to identify default proxy on PowerShell Core...
    
        ##### END Variable/Parameter Transforms and PreRun Prep #####
    
    
        if ($PSVersionTable.PSVersion.Major -lt 5) {
            if ($(Get-Module -ListAvailable).Name -notcontains "PackageManagement") {
                Write-Host "Downloading PackageManagement .msi installer..."
                $OutFilePath = Get-NativePath -PathAsStringArray @($HOME, "Downloads", "PackageManagement_x64.msi")
                Invoke-WebRequest -Uri "https://download.microsoft.com/download/C/4/1/C41378D4-7F41-4BBE-9D0D-0E4F98585C61/PackageManagement_x64.msi" -OutFile $OutFilePath
                
                $DateStamp = Get-Date -Format yyyyMMddTHHmmss
                $MSIFullPath = $OutFilePath
                $MSIParentDir = $MSIFullPath | Split-Path -Parent
                $MSIFileName = $MSIFullPath | Split-Path -Leaf
                $MSIFileNameOnly = $MSIFileName -replace "\.msi",""
                $logFile = Get-NativePath -PathAsStringArray @($MSIParentDir, "$MSIFileNameOnly$DateStamp.log")
                $MSIArguments = @(
                    "/i"
                    $MSIFullPath
                    "/qn"
                    "/norestart"
                    "/L*v"
                    $logFile
                )
                # Install PowerShell Core
                Start-Process "msiexec.exe" -ArgumentList $MSIArguments -Wait -NoNewWindow
            }
            while ($($(Get-Module -ListAvailable).Name -notcontains "PackageManagement") -and $($(Get-Module -ListAvailable).Name -notcontains "PowerShellGet")) {
                Write-Host "Waiting for PackageManagement and PowerShellGet Modules to become available"
                Start-Sleep -Seconds 1
            }
            Write-Host "PackageManagement and PowerShellGet Modules are ready. Continuing..."
        }
    
        # Set LatestLocallyAvailable variables...
        $PackageManagementLatestLocallyAvailableVersion = $($(Get-Module -ListAvailable | Where-Object {$_.Name -eq "PackageManagement"}).Version | Measure-Object -Maximum).Maximum
        $PowerShellGetLatestLocallyAvailableVersion = $($(Get-Module -ListAvailable | Where-Object {$_.Name -eq "PowerShellGet"}).Version | Measure-Object -Maximum).Maximum
    
        if ($(Get-Module).Name -notcontains "PackageManagement") {
            Import-Module "PackageManagement" -RequiredVersion $PackageManagementLatestLocallyAvailableVersion
        }
        if ($(Get-Module).Name -notcontains "PowerShellGet") {
            Import-Module "PowerShellGet" -RequiredVersion $PowerShellGetLatestLocallyAvailableVersion
        }
    
        if ($(Get-Module -Name PackageManagement).ExportedCommands.Count -eq 0 -or
            $(Get-Module -Name PowerShellGet).ExportedCommands.Count -eq 0
        ) {
            Write-Warning $(
                "Either PowerShellGet or PackagementManagement Modules were not able to be loaded Imported successfully." +
                " This is most likely because of a recent update to one or both Modules. Please close this PowerShell Session," +
                " start a new one, and rerun the Update-PackageManagement function in order to move past this race condition."
            )
    
            $Result = [pscustomobject][ordered]@{
                PackageManagementUpdated  = $false
                PowerShellGetUpdated      = $false
                NewPSSessionRequired      = $true
            }
    
            $Result
            return
        }
    
        # Determine if the NuGet Package Provider is available. If not, install it, because it needs it for some reason
        # that is currently not clear to me. Point is, if it's not installed it will prompt you to install it, so just
        # do it beforehand.
        if ($(Get-PackageProvider).Name -notcontains "NuGet") {
            Install-PackageProvider "NuGet" -Scope CurrentUser -Force
            Register-PackageSource -Name 'nuget.org' -Location 'https://api.nuget.org/v3/index.json' -ProviderName NuGet -Trusted -Force -ForceBootstrap
        }
    
        if ($UseChocolatey) {
            if ($PSVersionTable.PSEdition -eq "Desktop" -or $PSVersionTable.PSVersion.Major -le 5) {
                # Install the Chocolatey Package Provider to be used with PowerShellGet
                if ($(Get-PackageProvider).Name -notcontains "Chocolatey") {
                    Install-PackageProvider "Chocolatey" -Scope CurrentUser -Force
                    # The above Install-PackageProvider "Chocolatey" -Force DOES register a PackageSource Repository, so we need to trust it:
                    Set-PackageSource -Name Chocolatey -Trusted
    
                    # Make sure packages installed via Chocolatey PackageProvider are part of $env:Path
                    [System.Collections.ArrayList]$ChocolateyPathsPrep = @()
                    [System.Collections.ArrayList]$ChocolateyPathsFinal = @()
                    $env:ChocolateyPSProviderPath = "C:\Chocolatey"
    
                    if (Test-Path $env:ChocolateyPSProviderPath) {
                        if (Test-Path "$env:ChocolateyPSProviderPath\lib") {
                            $OtherChocolateyPathsToAdd = $(Get-ChildItem "$env:ChocolateyPSProviderPath\lib" -Directory | foreach {
                                Get-ChildItem $_.FullName -Recurse -File
                            } | foreach {
                                if ($_.Extension -eq ".exe") {
                                    $_.Directory.FullName
                                }
                            }) | foreach {
                                $null = $ChocolateyPathsPrep.Add($_)
                            }
                        }
                        if (Test-Path "$env:ChocolateyPSProviderPath\bin") {
                            $OtherChocolateyPathsToAdd = $(Get-ChildItem "$env:ChocolateyPSProviderPath\bin" -Directory | foreach {
                                Get-ChildItem $_.FullName -Recurse -File
                            } | foreach {
                                if ($_.Extension -eq ".exe") {
                                    $_.Directory.FullName
                                }
                            }) | foreach {
                                $null = $ChocolateyPathsPrep.Add($_)
                            }
                        }
                    }
                    
                    if ($ChocolateyPathsPrep) {
                        foreach ($ChocoPath in $ChocolateyPathsPrep) {
                            if ($(Test-Path $ChocoPath) -and $OriginalEnvPathArray -notcontains $ChocoPath) {
                                $null = $ChocolateyPathsFinal.Add($ChocoPath)
                            }
                        }
                    }
                
                    try {
                        $ChocolateyPathsFinal = $ChocolateyPathsFinal | Sort-Object | Get-Unique
                    }
                    catch {
                        [System.Collections.ArrayList]$ChocolateyPathsFinal = @($ChocolateyPathsFinal)
                    }
                    if ($ChocolateyPathsFinal.Count -ne 0) {
                        $ChocolateyPathsAsString = $ChocolateyPathsFinal -join ";"
                    }
    
                    foreach ($ChocPath in $ChocolateyPathsFinal) {
                        if ($($env:Path -split ";") -notcontains $ChocPath) {
                            if ($env:Path[-1] -eq ";") {
                                $env:Path = "$env:Path$ChocPath"
                            }
                            else {
                                $env:Path = "$env:Path;$ChocPath"
                            }
                        }
                    }
    
                    Write-Host "Updated `$env:Path is:`n$env:Path"
    
                    if ($InstallNuGetCmdLine) {
                        # Next, install the NuGet CLI using the Chocolatey Repo
                        try {
                            Write-Host "Trying to find Chocolatey Package Nuget.CommandLine..."
                            while (!$(Find-Package Nuget.CommandLine)) {
                                Write-Host "Trying to find Chocolatey Package Nuget.CommandLine..."
                                Start-Sleep -Seconds 2
                            }
                            
                            Get-Package NuGet.CommandLine -ErrorAction SilentlyContinue
                            if (!$?) {
                                throw
                            }
                        } 
                        catch {
                            Install-Package Nuget.CommandLine -Source chocolatey -Force
                        }
                        
                        # Ensure there's a symlink from C:\Chocolatey\bin to the real NuGet.exe under C:\Chocolatey\lib
                        $NuGetSymlinkTest = Get-ChildItem "C:\Chocolatey\bin" | Where-Object {$_.Name -eq "NuGet.exe" -and $_.LinkType -eq "SymbolicLink"}
                        $RealNuGetPath = $(Resolve-Path "C:\Chocolatey\lib\*\*\NuGet.exe").Path
                        $TestRealNuGetPath = Test-Path $RealNuGetPath
                        if (!$NuGetSymlinkTest -and $TestRealNuGetPath) {
                            New-Item -Path "C:\Chocolatey\bin\NuGet.exe" -ItemType SymbolicLink -Value $RealNuGetPath
                        }
                    }
                }
            }
            if ($PSVersionTable.PSEdition -eq "Core" -and $PSVersionTable.Platform -eq "Win32NT") {
                # Install the Chocolatey Command line
                if (!$(Get-Command choco -ErrorAction SilentlyContinue)) {
                    # Suppressing all errors for Chocolatey cmdline install. They will only be a problem if
                    # there is a Web Proxy between you and the Internet
                    $env:chocolateyUseWindowsCompression = 'true'
                    $null = Invoke-Expression $([System.Net.WebClient]::new()).DownloadString("https://chocolatey.org/install.ps1") -ErrorVariable ChocolateyInstallProblems 2>&1 6>&1
                    $DateStamp = Get-Date -Format yyyyMMddTHHmmss
                    $ChocolateyInstallLogFile = Get-NativePath -PathAsStringArray @($(Get-Location).Path, "ChocolateyInstallLog_$DateStamp.txt")
                    $ChocolateyInstallProblems | Out-File $ChocolateyInstallLogFile
                }
    
                if ($InstallNuGetCmdLine) {
                    if (!$(Get-Command choco -ErrorAction SilentlyContinue)) {
                        Write-Error "Unable to find chocolatey.exe, however, it should be installed. Please check your System PATH and `$env:Path and try again. Halting!"
                        $global:FunctionResult = "1"
                        return
                    }
                    else {
                        # 'choco update' aka 'cup' will update if already installed or install if not installed 
                        Start-Process "cup" -ArgumentList "nuget.commandline -y" -Wait -NoNewWindow
                    }
                    # NOTE: The chocolatey install should take care of setting $env:Path and System PATH so that
                    # choco binaries and packages installed via chocolatey can be found here:
                    # C:\ProgramData\chocolatey\bin
                }
            }
        }
        # Next, set the PSGallery PowerShellGet PackageProvider Source to Trusted
        if ($(Get-PackageSource | Where-Object {$_.Name -eq "PSGallery"}).IsTrusted -eq $False) {
            Set-PSRepository -Name PSGallery -InstallationPolicy Trusted
        }
    
        # Next, update PackageManagement and PowerShellGet where possible
        [version]$MinimumVer = "1.0.0.1"
        $PackageManagementLatestVersion = $(Find-Module PackageManagement).Version
        $PowerShellGetLatestVersion = $(Find-Module PowerShellGet).Version
        Write-Host "PackageManagement Latest Version is: $PackageManagementLatestVersion"
        Write-Host "PowerShellGetLatestVersion Latest Version is: $PowerShellGetLatestVersion"
    
        if ($PackageManagementLatestVersion -gt $PackageManagementLatestLocallyAvailableVersion -and $PackageManagementLatestVersion -gt $MinimumVer) {
            if ($PSVersionTable.PSVersion.Major -lt 5) {
                Write-Host "`nUnable to update the PackageManagement Module beyond $($MinimumVer.ToString()) on PowerShell versions lower than 5."
            }
            if ($PSVersionTable.PSVersion.Major -ge 5) {
                #Install-Module -Name "PackageManagement" -Scope CurrentUser -Repository PSGallery -RequiredVersion $PowerShellGetLatestVersion -Force -WarningAction "SilentlyContinue"
                #Install-Module -Name "PackageManagement" -Scope CurrentUser -Repository PSGallery -RequiredVersion $PackageManagementLatestVersion -Force
                Write-Host "Installing latest version of PackageManagement..."
                Install-Module -Name "PackageManagement" -Force
                $PackageManagementUpdated = $True
            }
        }
        if ($PowerShellGetLatestVersion -gt $PowerShellGetLatestLocallyAvailableVersion -and $PowerShellGetLatestVersion -gt $MinimumVer) {
            # Unless the force parameter is used, Install-Module will halt with a warning saying the 1.0.0.1 is already installed
            # and it will not update it.
            Write-Host "Installing latest version of PowerShellGet..."
            #Install-Module -Name "PowerShellGet" -Scope CurrentUser -Repository PSGallery -RequiredVersion $PowerShellGetLatestVersion -Force -WarningAction "SilentlyContinue"
            #Install-Module -Name "PowerShellGet" -RequiredVersion $PowerShellGetLatestVersion -Force
            Install-Module -Name "PowerShellGet" -Force
            $PowerShellGetUpdated = $True
        }
    
        # Reset the LatestLocallyAvailable variables, and then load them into the current session
        $PackageManagementLatestLocallyAvailableVersion = $($(Get-Module -ListAvailable | Where-Object {$_.Name -eq "PackageManagement"}).Version | Measure-Object -Maximum).Maximum
        $PowerShellGetLatestLocallyAvailableVersion = $($(Get-Module -ListAvailable | Where-Object {$_.Name -eq "PowerShellGet"}).Version | Measure-Object -Maximum).Maximum
        Write-Host "Latest locally available PackageManagement version is $PackageManagementLatestLocallyAvailableVersion"
        Write-Host "Latest locally available PowerShellGet version is $PowerShellGetLatestLocallyAvailableVersion"
    
        $CurrentlyLoadedPackageManagementVersion = $(Get-Module | Where-Object {$_.Name -eq 'PackageManagement'}).Version
        $CurrentlyLoadedPowerShellGetVersion = $(Get-Module | Where-Object {$_.Name -eq 'PowerShellGet'}).Version
        Write-Host "Currently loaded PackageManagement version is $CurrentlyLoadedPackageManagementVersion"
        Write-Host "Currently loaded PowerShellGet version is $CurrentlyLoadedPowerShellGetVersion"
    
        if ($CurrentlyLoadedPackageManagementVersion -lt $PackageManagementLatestLocallyAvailableVersion) {
            # Need to remove PowerShellGet first since it depends on PackageManagement
            Write-Host "Removing Module PowerShellGet $CurrentlyLoadedPowerShellGetVersion ..."
            Remove-Module -Name "PowerShellGet"
            Write-Host "Removing Module PackageManagement $CurrentlyLoadedPackageManagementVersion ..."
            Remove-Module -Name "PackageManagement"
        
            if ($(Get-Host).Name -ne "Package Manager Host") {
                Write-Host "We are NOT in the Visual Studio Package Management Console. Continuing..."
                
                # Need to Import PackageManagement first since it's a dependency for PowerShellGet
                # Need to use -RequiredVersion parameter because older versions are still intalled side-by-side with new
                Write-Host "Importing PackageManagement Version $PackageManagementLatestLocallyAvailableVersion ..."
                $null = Import-Module "PackageManagement" -RequiredVersion $PackageManagementLatestLocallyAvailableVersion -ErrorVariable ImportPackManProblems 2>&1 6>&1
                Write-Host "Importing PowerShellGet Version $PowerShellGetLatestLocallyAvailableVersion ..."
                $null = Import-Module "PowerShellGet" -RequiredVersion $PowerShellGetLatestLocallyAvailableVersion -ErrorVariable ImportPSGetProblems 2>&1 6>&1
            }
            if ($(Get-Host).Name -eq "Package Manager Host") {
                Write-Host "We ARE in the Visual Studio Package Management Console. Continuing..."
        
                # Need to Import PackageManagement first since it's a dependency for PowerShellGet
                # Need to use -RequiredVersion parameter because older versions are still intalled side-by-side with new
                Write-Host "Importing PackageManagement Version $PackageManagementLatestLocallyAvailableVersion`nNOTE: Module Members will have with Prefix 'PackMan' - Example: Get-PackManPackage"
                $null = Import-Module "PackageManagement" -RequiredVersion $PackageManagementLatestLocallyAvailableVersion -Prefix PackMan -ErrorVariable ImportPackManProblems 2>&1 6>&1
                Write-Host "Importing PowerShellGet Version $PowerShellGetLatestLocallyAvailableVersion`nNOTE: Module Members will have with Prefix 'PSGet' - Example: Find-PSGetModule"
                $null = Import-Module "PowerShellGet" -RequiredVersion $PowerShellGetLatestLocallyAvailableVersion -Prefix PSGet -ErrorVariable ImportPSGetProblems 2>&1 6>&1
            }
        }
        
        # Reset CurrentlyLoaded Variables
        $CurrentlyLoadedPackageManagementVersion = $(Get-Module | Where-Object {$_.Name -eq 'PackageManagement'}).Version
        $CurrentlyLoadedPowerShellGetVersion = $(Get-Module | Where-Object {$_.Name -eq 'PowerShellGet'}).Version
        Write-Host "Currently loaded PackageManagement version is $CurrentlyLoadedPackageManagementVersion"
        Write-Host "Currently loaded PowerShellGet version is $CurrentlyLoadedPowerShellGetVersion"
        
        if ($CurrentlyLoadedPowerShellGetVersion -lt $PowerShellGetLatestLocallyAvailableVersion) {
            if (!$ImportPSGetProblems) {
                Write-Host "Removing Module PowerShellGet $CurrentlyLoadedPowerShellGetVersion ..."
            }
            Remove-Module -Name "PowerShellGet"
        
            if ($(Get-Host).Name -ne "Package Manager Host") {
                Write-Host "We are NOT in the Visual Studio Package Management Console. Continuing..."
                
                # Need to use -RequiredVersion parameter because older versions are still intalled side-by-side with new
                Write-Host "Importing PowerShellGet Version $PowerShellGetLatestLocallyAvailableVersion ..."
                Import-Module "PowerShellGet" -RequiredVersion $PowerShellGetLatestLocallyAvailableVersion
            }
            if ($(Get-Host).Name -eq "Package Manager Host") {
                Write-Host "We ARE in the Visual Studio Package Management Console. Continuing..."
        
                # Need to use -RequiredVersion parameter because older versions are still intalled side-by-side with new
                Write-Host "Importing PowerShellGet Version $PowerShellGetLatestLocallyAvailableVersion`nNOTE: Module Members will have with Prefix 'PSGet' - Example: Find-PSGetModule"
                Import-Module "PowerShellGet" -RequiredVersion $PowerShellGetLatestLocallyAvailableVersion -Prefix PSGet
            }
        }
    
        # Make sure all Repos Are Trusted
        if ($UseChocolatey -and $($PSVersionTable.PSEdition -eq "Desktop" -or $PSVersionTable.PSVersion.Major -le 5)) {
            $BaselineRepoNames = @("Chocolatey","nuget.org","PSGallery")
        }
        else {
            $BaselineRepoNames = @("nuget.org","PSGallery")
        }
        if ($(Get-Module -Name PackageManagement).ExportedCommands.Count -gt 0) {
            $RepoObjectsForTrustCheck = Get-PackageSource | Where-Object {$_.Name -match "$($BaselineRepoNames -join "|")"}
        
            foreach ($RepoObject in $RepoObjectsForTrustCheck) {
                if ($RepoObject.IsTrusted -ne $true) {
                    Set-PackageSource -Name $RepoObject.Name -Trusted
                }
            }
        }
    
        # Reset CurrentlyLoaded Variables
        $CurrentlyLoadedPackageManagementVersion = $(Get-Module | Where-Object {$_.Name -eq 'PackageManagement'}).Version
        $CurrentlyLoadedPowerShellGetVersion = $(Get-Module | Where-Object {$_.Name -eq 'PowerShellGet'}).Version
        Write-Host "The FINAL loaded PackageManagement version is $CurrentlyLoadedPackageManagementVersion"
        Write-Host "The FINAL loaded PowerShellGet version is $CurrentlyLoadedPowerShellGetVersion"
    
        #$ErrorsArrayReversed = $($Error.Count-1)..$($Error.Count-4) | foreach {$Error[$_]}
        #$CheckForError = try {$ErrorsArrayReversed[0].ToString()} catch {$null}
        if ($($ImportPackManProblems | Out-String) -match "Assembly with same name is already loaded" -or 
            $CurrentlyLoadedPackageManagementVersion -lt $PackageManagementLatestVersion -or
            $(Get-Module -Name PackageManagement).ExportedCommands.Count -eq 0
        ) {
            Write-Warning "The PackageManagement Module has been updated and requires a brand new PowerShell Session. Please close this session, start a new one, and run the function again."
            $NewPSSessionRequired = $true
        }
    
        $Result = [pscustomobject][ordered]@{
            PackageManagementUpdated  = if ($PackageManagementUpdated) {$true} else {$false}
            PowerShellGetUpdated      = if ($PowerShellGetUpdated) {$true} else {$false}
            NewPSSessionRequired      = if ($NewPSSessionRequired) {$true} else {$false}
        }
    
        $Result
    }

    ##### END Native Helper Functions #####


    ##### BEGIN Variable/Parameter Transforms and PreRun Prep #####

    if (!$(Check-Elevation)) {
        Write-Error "Please run PowerShell with elevated privileges and try again. Halting!"
        $global:FunctionResult = "1"
        return
    }

    if (!$([Environment]::Is64BitProcess)) {
        Write-Error "You are currently running the 32-bit version of PowerShell. Please run the 64-bit version found under C:\Windows\SysWOW64\WindowsPowerShell\v1.0 and try again. Halting!"
        $global:FunctionResult = "1"
        return
    }

    if (!$DownloadDirectory -and $UsePackageManagement) {
        if ($UsePackageManagement -notmatch "Yes|yes|Y|y|true|No|no|N|n|false") {
            Write-Error "Valid values for the -UsePackageManagement parameter are Yes|yes|Y|y|true|No|no|N|n|false . Halting!"
            $global:FunctionResult = "1"
            return
        }
        if ($UsePackageManagement -match "Yes|yes|Y|y|true") {
            $UsePackageManagement = $true
        }
        if ($UsePackageManagement -match "No|no|N|n|false") {
            $UsePackageManagement = $false
        }
    }

    if (!$DownloadDirectory -and $UsePackageManagement -eq $null) {
        $UsePackageManagement = Read-Host -Prompt "Would you like to install PowerShell Core via the appropriate Package Management system for this Operating System? [Yes\No]"
        if ($UsePackageManagement -notmatch "Yes|Y|yes|y|No|N|no|n") {
            Write-Warning "Valid responses are 'Yes' or 'No'"
            $UsePackageManagement = Read-Host -Prompt "Would you like to install PowerShell Core via the appropriate Package Managmement system for the respective Operating System? [Yes\No]"
            if ($UsePackageManagement -notmatch "Yes|Y|yes|y|No|N|no|n") {
                if (! $(Test-Path $SamplePath)) {
                    Write-Error "Invalid response! Halting!"
                    $global:FunctionResult = "1"
                    return
                }
            }
        }
        if ($UsePackageManagement -match "Yes|Y|yes|y") {
            $UsePackageManagement = $true
        }
        else {
            $UsePackageManagement = $false
        }
    }

    if ($PSBoundParameters.Keys -contains "UsePackageManagement" -and $UsePackageManagement -eq $false -and !$DownloadDirectory) {
        $DownloadDirectory = Read-Host -Prompt "Please enter the full path to the directory where the PowerShell Core installation package will be downloaded"
    }

    if ($DownloadDirectory) {
        # Check to see if DownloadDirectory exists
        if (!$(Test-Path $DownloadDirectory)) {
            Write-Error "The path $DownloadDirectory was not found! Halting!"
            $global:FunctionResult = "1"
            return
        }
    }

    if ($PSVersionTable.Platform -eq "Unix" -and $PSVersionTable.OS -notmatch "Darwin") {
        try {
            $CheckOS = $($(hostnamectl | grep "Operating System") -replace "Operating System:","").Trim()
        }
        catch {
            $CheckOS = $PSVersionTable.OS
        }
    }
    if (!$OS) {
        if ($PSVersionTable.PSEdition -eq "Desktop" -or $PSVersionTable.OS -match "Windows" -or $PSVersionTable.PSVersion.Major -le 5) {
            $OS = "win"
        }
        if ($PSVersionTable.OS -match "Darwin") {
            $OS = "macos"
        }
        if ($PSVersionTable.Platform -eq "Unix" -and $PSVersionTable.OS -notmatch "Darwin") {
            switch ($CheckOS)
            {
                {$_ -match "Ubuntu 17.04|17.04.[0-9]+-Ubuntu"} {
                    $OS = "ubuntu"
                    $UbuntuVersion = "17.04"
                }

                {$_ -match "Ubuntu 16.04|16.04.[0-9]+-Ubuntu"} {
                    $OS = "ubuntu"
                    $UbuntuVersion = "16.04"
                }

                {$_ -match "Ubuntu 14.04|14.04.[0-9]+-Ubuntu"} {
                    $OS = "ubuntu"
                    $UbuntuVersion = "14.04"
                }

                {$_ -match 'Debian GNU/Linux 8|\+deb8'} {
                    $OS = "debian"
                    $DebianVersion = "8"
                }

                {$_ -match 'Debian GNU/Linux 9|\+deb9'} {
                    $OS = "debian"
                    $DebianVersion = "9"
                }

                {$_ -match 'CentOS'} {
                    $OS = "centos"
                }

                {$_ -match 'RedHat'} {
                    $OS = "redhat"
                }

                Default {
                    $OS = "linux"
                }
            }
        }
    }
    else {
        switch ($OS)
        {
            {$CheckOS -match "Ubuntu 17.04|17.04.[0-9]+-Ubuntu" -and $_ -eq "ubuntu"} {
                $UbuntuVersion = "17.04"
            }

            {$CheckOS -match "Ubuntu 16.04|16.04.[0-9]+-Ubuntu" -and $_ -eq "ubuntu"} {
                $UbuntuVersion = "16.04"
            }

            {$CheckOS -match "Ubuntu 14.04|14.04.[0-9]+-Ubuntu" -and $_ -eq "ubuntu"} {
                $UbuntuVersion = "14.04"
            }

            {$_ -match 'Debian GNU/Linux 8|\+deb8'} {
                $DebianVersion = "8"
            }

            {$_ -match 'Debian GNU/Linux 9|\+deb9'} {
                $DebianVersion = "9"
            }
        }
    }

    if ($PSBoundParameters.Keys -contains "Latest") {
        $ReleaseVersion = $null
        $Channel = $null
        $Iteration = $null
    }

    if ($PSBoundParameters.Keys.Count -eq 0 -or
    $($PSBoundParameters.Keys.Count -eq 1 -and $PSBoundParameters.Keys -contains "DownloadDirectory") -or
    $($PSBoundParameters.Keys.Count -eq 1 -and $PSBoundParameters.Keys -contains "UsePackageManagement")) {
        $Latest = $true
    }

    try {
        Write-Host "Checking https://github.com/powershell/powershell/releases to determine available releases ..."
        $PowerShellCoreVersionPrep = Invoke-WebRequest -Uri "https://github.com/powershell/powershell/releases"
    }
    catch {
        Write-Error $Error[0]
        $global:FunctionResult = "1"
        return
    }

    # Determine $ReleaseVersion, $Channel, and/or $Iteration
    if (!$Latest) {
        $PSCoreFullVersionArray = $($PowerShellCoreVersionPrep.Links | Where-Object {
            $_.href -like "*tag/*" -and
            $_.href -notlike "https*"
        }).href | foreach {
            $_ -replace "/PowerShell/PowerShell/releases/tag/v",""
        }

        [System.Collections.ArrayList]$PossibleReleaseVersions = [array]$($($PSCoreFullVersionArray | foreach {$($_ -split "-")[0]}) | Sort-Object | Get-Unique)
        [System.Collections.ArrayList]$PossibleChannels = [array]$($PSCoreFullVersionArray | foreach {$($_ | Select-String -Pattern "[a-zA-Z]+").Matches.Value} | Sort-Object | Get-Unique)
        [System.Collections.ArrayList]$PossibleIterations = [array]$($PSCoreFullVersionArray | foreach {[int]$($_ -split "\.")[-1]} | Sort-Object | Get-Unique)

        if ($ReleaseVersion) {
            if (!$($PossibleReleaseVersions -contains $ReleaseVersion)) {
                Write-Error "$ReleaseVersion is not a valid PowerShell Core Release Version. Valid versions are:`n$PossibleReleaseVersions`nHalting!"
                $global:FunctionResult = "1"
                return
            }
        }
        if ($Channel) {
            if (!$($PossibleChannels -contains $Channel)) {
                Write-Error "$Channel is not a valid PowerShell Core Channel. Valid versions are:`n$PossibleChannels`nHalting!"
                $global:FunctionResult = "1"
                return
            }
        }
        if ($Iteration) {
            if (!$($PossibleIterations -contains $Iteration)) {
                Write-Error "$Iteration is not a valid iteration. Valid versions are:`n$PossibleIterations`nHalting!"
                $global:FunctionResult = "1"
                return
            }
        }

        [System.Collections.ArrayList]$PSCoreOptions = @()        
        foreach ($PSCoreFullVerString in $PSCoreFullVersionArray) {
            $PSCoreOption = [pscustomobject][ordered]@{
                ReleaseVersion   = $($PSCoreFullVerString -split "-")[0]
                Channel          = $($PSCoreFullVerString | Select-String -Pattern "[a-zA-Z]+").Matches.Value
                Iteration        = $($PSCoreFullVerString -split "\.")[-1]
            }

            $null = $PSCoreOptions.Add($PSCoreOption)
        }

        # Find a matching $PSCoreOption
        $PotentialOptions = $PSCoreOptions
        if (!$ReleaseVersion) {
            $LatestReleaseVersion = $($PotentialOptions.ReleaseVersion | foreach {[version]$_} | Sort-Object)[-1].ToString()
            $ReleaseVersion = $LatestReleaseVersion
        }
        $PotentialOptions = $PotentialOptions | Where-Object {$_.ReleaseVersion -eq $ReleaseVersion}

        if (!$Channel) {
            if ($PotentialOptions.Channel -contains "stable") {
                $Channel = "stable"
            }
            if ($PotentialOptions.Channel -contains "beta") {
                $Channel = "beta"
            }
        }
        $PotentialOptions = $PotentialOptions | Where-Object {$_.Channel -eq $Channel}

        if (!$Iteration) {
            $LatestIteration = $($PotentialOptions.Iteration | foreach {[int]$_} | Sort-Object)[-1]
            $Iteration = $LatestIteration
        }
        $PotentialOptions = $PotentialOptions | Where-Object {$_.Iteration -eq $Iteration}

        if ($PotentialOptions.Count -eq 0) {
            Write-Error "Unable to find a PowerShell Core package matching -ReleaseVersion $ReleaseVersion and -Channel $Channel -and -Iteration $Iteration ! Halting!"
            $global:FunctionResult = "1"
            return
        }
    }

    switch ($OS)
    {
        'win' {
            if ($Latest) {
                $hrefMatch = "*$OS*x64.msi"
            }
            else {
                $hrefMatch = "*$ReleaseVersion*$Channel.$Iteration*$OS*x64.msi"
            }
        }
    
        'macos' {
            if ($Latest){
                $hrefMatch = "*$OS*x64.pkg"
            }
            else {
                $hrefMatch = "*$ReleaseVersion*$Channel.$Iteration*$OS*x64.pkg"
            }
        }

        'linux' {
            if ($Latest) {
                $hrefMatch = "*x86_64.AppImage"
            }
            else {
                $hrefMatch = "*$ReleaseVersion*$Channel.$Iteration*x86_64.AppImage"
            }
        }

        'ubuntu' {
            if ($Latest) {
                $hrefMatch = "*$OS*$UbuntuVersion*64.deb"
            }
            else {
                $hrefMatch = "*$ReleaseVersion*$Channel.$Iteration*$OS*$UbuntuVersion*64.deb"
            }
        }

        'debian' {
            if (!$Latest -and $ReleaseVersion -eq "6.0.0" -and $Channel -match "beta" -and $Iteration -le 7) {
                $DebianVersion = "14.04"
                $OS = "ubuntu"
            }
            if ($Latest) {
                $hrefMatch = "*$OS*$DebianVersion*64.deb"
            }
            else {
                $hrefMatch = "*$ReleaseVersion*$Channel.$Iteration*$OS*$DebianVersion*64.deb"
            }
        }

        {$_ -match "centos|redhat"} {
            if ($Latest) {
                $hrefMatch = "*x86_64.rpm"
            }
            else {
                $hrefMatch = "*$ReleaseVersion*$Channel.$Iteration*x86_64.rpm"
            }
        }
    }


    ##### END Variable/Parameter Transforms and PreRun Prep #####

    ##### BEGIN Main Body #####
    try {
        $PowerShellCoreVersionhref = $($PowerShellCoreVersionPrep.Links | Where-Object {$_.href -like $hrefMatch})[0].href
        $PowerShellCoreVersionURL = "https://github.com/" + $PowerShellCoreVersionhref
        $DownloadFileName = $PowerShellCoreVersionURL | Split-Path -Leaf
        $DownloadFileNameSansExt = [System.IO.Path]::GetFileNameWithoutExtension($DownloadFileName)
        if ($DownloadDirectory) {
            $DownloadDirectory = Get-NativePath -PathAsStringArray @($DownloadDirectory, $DownloadFileNameSansExt)
            $DownloadPath = Get-NativePath -PathAsStringArray @($DownloadDirectory, $DownloadFileName)
        }
        $PSFullVersion = $($DownloadFileNameSansExt | Select-String -Pattern "[0-9]{1,2}\.[0-9]{1,2}\.[0-9]{1,2}-beta\.[0-9]").Matches.Value
        $PSRelease = $PSFullVersion.Split("-")[0]
        $PSChannel = $PSFullVersion.Split("-")[-1].Split(".")[0]
        $PSIteration = $PSFullVersion.Split(".")[-1]
    }
    catch {
        Write-Error "Unable to find matching PowerShell Core version on https://github.com/powershell/powershell/releases"
        $global:FunctionResult = "1"
        return
    }

    switch ($OS)
    {
        'win' {
            if ($PSVersionTable.PSEdition -eq "Desktop" -or $PSVersionTable.Platform -eq "Win32NT" -or $PSVersionTable.PSVersion.Major -le 5) {
                [System.Collections.ArrayList]$CurrentInstalledPSVersions = [array]$(Get-Item "C:\Program Files\PowerShell\*\powershell.exe" -ErrorAction SilentlyContinue).Directory.Name
                
                if (!$($CurrentInstalledPSVersions -contains $PSFullVersion)) {
                    if (!$UsePackageManagement) {
                        # Check to see if we're trying to install/update to 6.0.0-beta.8 . If so, then
                        # just use 6.0.0-beta.7 because there's a bug regarding an erroneous dependency
                        # on Visual Studio 2015 C++ redistributables
                        if ($PSRelease -eq "6.0.0" -and $PSChannel -eq "beta" -and $PSIteration -eq "8") {
                            if ($(Check-InstalledPrograms -ProgramTitleSearchTerm "Microsoft Visual C++ 2015 Redistributable") -eq $null) {
                                Write-Warning $("Installing Microsoft Visual C++ 2015 Redistributable required by PowerShell Core 6.0.0-beta.8. " +
                                "Please note that this is an erroneous dependency (i.e. the installer thinks it's required and won't proceed without it, but it isn't actually a dependency. " +
                                "This should be corrected in 6.0.0-beta.9")
                                
                                try {
                                    $MSVis2015Uri = "https://download.microsoft.com/download/9/3/F/93FCF1E7-E6A4-478B-96E7-D4B285925B00/vc_redist.x64.exe"
                                    $OutFilePath = Get-NativePath -PathAsStringArray @($HOME, "Downloads", "vc_redist.x64.exe")
                                    Invoke-WebRequest -Uri $MSVis2015Uri -OutFile $OutFilePath

                                    Push-Location -Path $($OutFilePath | Split-Path -Parent)
                                    Start-Process ".\vc_redist.x64.exe" -ArgumentList "/silent" -Wait -NoNewWindow
                                    Pop-Location
                                }
                                catch {
                                    Write-Error $Error[0]
                                    $global:FunctionResult = "1"
                                    return
                                }
                            }
                        }

                        Write-Host "Downloading PowerShell Core for $OS version $PSFullVersion to $DownloadPath ..."
                        
                        if (!$(Test-Path $DownloadDirectory)) {
                            $null = New-Item -ItemType Directory -Path $DownloadDirectory
                        }
                        
                        try {
                            Invoke-WebRequest -Uri $PowerShellCoreVersionURL -OutFile $DownloadPath
                        }
                        catch {
                            Write-Error $Error[0]
                            $global:FunctionResult = "1"
                            return
                        }
                        
                        if ($CurrentInstalledPSVersions) {
                            Write-Host "Removing other versions of PowerShell Core and Installing PowerShell Core $PSFullVersion ..."
                            if ($PSVersionTable.PSEdition -eq "Core") {
                                $CurrentPSCoreShellVersion = $PSVersionTable.GitCommitId.Substring(1)
                                if ($CurrentPSCoreShellVersion -ne $PSFullVersion) {
                                    Write-Warning "$CurrentPSCoreShellVersion has been uninstalled. Please exit $CurrentPSCoreShellVersion and launch $PSFullVersion."
                                }
                            }
                        }
                        else {
                            Write-Host "Installing PowerShell Core $PSFullVersion ..."
                        }
                        
                        $DateStamp = Get-Date -Format yyyyMMddTHHmmss
                        $MSIFullPath = $DownloadPath
                        $MSIParentDir = $MSIFullPath | Split-Path -Parent
                        $MSIFileName = $MSIFullPath | Split-Path -Leaf
                        $MSIFileNameOnly = $MSIFileName -replace "\.msi",""
                        $logFile = Get-NativePath -PathAsStringArray @($MSIParentDir, "$MSIFileNameOnly$DateStamp.log")
                        $MSIArguments = @(
                            "/i"
                            $MSIFullPath
                            "/qn"
                            "/norestart"
                            "/L*v"
                            $logFile
                        )
                        # Install PowerShell Core
                        Start-Process "msiexec.exe" -ArgumentList $MSIArguments -Wait -NoNewWindow

                        Write-Host "Installation log file can be found here: $logFile"
                    }
                    else {
                        if ($PSVersionTable.PSEdition -eq "Core" -and $PSVersionTable.Platform -eq "Win32NT") {
                            if (!$(Get-Command choco -ErrorAction SilentlyContinue)) {
                                $ChocoCmdLineWarning = "The Chocolatey Package Provider Source cannot be installed/registered using PowerShell Core."
                                $InstallChocolateyCmdLineChoice = Pause-ForWarning -PauseTimeInSeconds 20 -Message $ChocoCmdLineWarning
                                
                                if (!$InstallChocolateyCmdLineChoice) {
                                    $PackageManagementSuccess = $false
                                }
                            }
                            else {
                                $PackageManagementSuccess = $true
                            }
                        }
                        if ($PSVersionTable.PSEdition -eq "Desktop" -or $PSVersionTable.PSVersion.Major -le 5) {
                            try {
                                # Check for Chocolotey Package Provider
                                $ChocoPackProvCheck = Get-PackageProvider -ListAvailable | Where-Object {$_.Name -eq "Chocolatey"}
                                $CheckForPSCoreAvail = Find-Package powershell-core -AllVersions -AllowPrereleaseVersions
                            }
                            catch {
                                $UpdateResults = Update-PackageManagement -UseChocolatey 2>&1 3>&1 6>&1
                                $UpdateResults
                            }
                            $PackageManagementSuccess = $true
                        }

                        if ($InstallChocolateyCmdLineChoice) {
                            # Install the Chocolatey Command line
                            # Suppressing all errors for Chocolatey cmdline install. They will only be a problem if
                            # there is a Web Proxy between you and the Internet
                            $env:chocolateyUseWindowsCompression = 'true'
                            $null = Invoke-Expression $([System.Net.WebClient]::new()).DownloadString("https://chocolatey.org/install.ps1") -ErrorVariable ChocolateyInstallProblems 2>&1 3>&1 6>&1
                            $DateStamp = Get-Date -Format yyyyMMddTHHmmss
                            $ChocolateyInstallLogFile = Get-NativePath -PathAsStringArray @($(Get-Location).Path, "ChocolateyInstallLog_$DateStamp.txt")
                            $ChocolateyInstallProblems | Out-File $ChocolateyInstallLogFile
                            $PackageManagementSuccess = $true
                        }
                        if (!$PackageManagementSuccess) {
                            # Re-Run the function using Direct Download
                            Write-Host "Re-running Update-PowerShellCore to install/update PowerShell Core via direct download ..."
                            if ($PSBoundParameters.Keys -contains "UsePackageManagement") {
                                $null = $PSBoundParameters.Remove("UsePackageManagement")
                            }
                            if (!$($PSBoundParameters.Keys -contains "DownloadDirectory") -or !$DownloadDirectory) {
                                $NewDownloadDirectory = Read-Host -Prompt "Please enter the full path to the directory where the PowerShell Core installation package will be downloaded"
                                $null = $PSBoundParameters.Add("DownloadDirectory", $NewDownloadDirectory)
                            }
                            $global:FunctionResult = "0"
                            Update-PowerShellCore @PSBoundParameters
                            if ($global:FunctionResult -eq "1") {
                                Write-Error "Update-PowerShellCore function without -UsePackageManagement switch failed! Halting!"
                                $global:FunctionResult = "1"
                            }
                            return
                        }

                        if ($UpdateResults.NewPSSessionRequired) {
                            Write-Warning "The PackageManagement Module has been updated and requires a brand new PowerShell Session. Please close this session, start a new one, and run the function again."
                            return
                        }

                        if ($PSVersionTable.PSEdition -eq "Desktop" -or $PSVersionTable.PSVersion.Major -le 5) {
                            try {
                                if ($Latest) {
                                    $ChocoProviderPackage = $(Find-Package "powershell-core" -AllVersions -AllowPrereleaseVersions)[-1]
                                    if (!$?) {throw}
                                }
                                if (!$Latest) {
                                    $ChocoVersionEquivalent = $PSFullVersion.Remove($($PSFullVersion.LastIndexOf(".")),1)
                                    $ChocoProviderPackage = Find-Package "powershell-core" -AllVersions -AllowPrereleaseVersions | Where-Object {$_.Version -eq $ChocoVersionEquivalent}
                                }

                                # Update PowerShell Core
                                if ($ChocoProviderPackage) {
                                    $PSCoreChocoVersionPrep = $ChocoProviderPackage.Version
                                    $chars = $($PSCoreChocoVersionPrep | Select-String -Pattern "[a-z][0-9]").Matches.Value
                                    $position = $PSCoreChocoVersionPrep.IndexOf($chars)+1
                                    $PSCoreChocoVersion = $PSCoreChocoVersionPrep.Insert($position,".")

                                    # If old version of PowerShell Core was uninstalled via Control Panel GUI, then
                                    # PackageManagement may still show that it is installed, eventhough it isn't.
                                    # Make sure PackageManagement is on the same page
                                    $InstalledPSCoreAccordingToPM = Get-Package powershell-core -AllVersions -ErrorAction SilentlyContinue | Where-Object {$_.Version -eq $PSCoreChocoVersionPrep}
                                    if ($InstalledPSCoreAccordingToPM -and !$(Test-Path "C:\Program Files\PowerShell\$PSCoreChocoVersion\powershell.exe")) {
                                        # It's actually not installed, so update PackageManagement
                                        $InstalledPSCoreAccordingToPM | Uninstall-Package
                                    }
                                    
                                    # The latest PS Core available via Chocolatey might not be the latest available via direct download on GitHub
                                    if ($CurrentInstalledPSVersions -contains $PSCoreChocoVersion) {
                                        Write-Warning "The latest PowerShell Core available via Chocolatey (i.e. $PSCoreChocoVersion) is already installed! No action taken."
                                    }
                                    elseif ($PSCoreChocoVersion.Split(".")[-1] -le $PSFullVersion.Split(".")[-1] -and $Latest) {
                                        Write-Warning "The version of PowerShell Core available via Chocolatey (i.e. $PSCoreChocoVersion) is older than the latest version available on GitHub via Direct Download!"
                                        $PauseForWarningMessage = "Would you like to install the latest version available on GitHub via Direct Download?"
                                        $DirectDownloadChoice = Pause-ForWarning -PauseTimeInSeconds 15 -Message $PauseForWarningMessage
                                        
                                        if ($DirectDownloadChoice) {
                                            # Re-Run the function using Direct Download
                                            Write-Host "Re-running Update-PowerShellCore to install/update PowerShell Core via direct download ..."
                                            if ($PSBoundParameters.Keys -contains "UsePackageManagement") {
                                                $null = $PSBoundParameters.Remove("UsePackageManagement")
                                            }
                                            if (!$($PSBoundParameters.Keys -contains "DownloadDirectory") -or !$DownloadDirectory) {
                                                $NewDownloadDirectory = Read-Host -Prompt "Please enter the full path to the directory where the PowerShell Core installation package will be downloaded"
                                                $null = $PSBoundParameters.Add("DownloadDirectory", $NewDownloadDirectory)
                                            }
                                            $global:FunctionResult = "0"
                                            Update-PowerShellCore @PSBoundParameters
                                            if ($global:FunctionResult -eq "1") {
                                                Write-Error "Update-PowerShellCore function without -UsePackageManagement switch failed! Halting!"
                                                $global:FunctionResult = "1"
                                            }
                                            return
                                        }
                                        else {
                                            Install-Package -InputObject $ChocoProviderPackage -Force
                                        }
                                    }
                                    else {
                                        Install-Package -InputObject $ChocoProviderPackage -Force
                                    }
                                }
                            }
                            catch {
                                Write-Error "Unable to find 'powershell-core' using Chocolatey Package Provider! Try the Update-PowerShell function again using Direct Download (i.e. -DownloadDirectory parameter). Halting!"
                                $global:FunctionResult = "1"
                                return
                            }
                        }
                        else {
                            # Need to use Chocolatey CmdLine
                            try {
                                if (!$(Get-Command choco -ErrorAction SilentlyContinue)) {
                                    throw
                                }

                                $ChocoVersionEquivalent = $PSFullVersion.Remove($($PSFullVersion.LastIndexOf(".")),1)
                                $PSCoreFoundCheck = $(clist powershell-core --pre --all) | Where-Object {$_ -match $ChocoVersionEquivalent}
                                if ($PSCoreFoundCheck -eq $null) {
                                    throw
                                }
                                
                                $PSCoreChocoVersion = $PSFullVersion
                                
                                # The latest PS Core available via Chocolatey might not be the latest available via direct download on GitHub
                                if ($CurrentInstalledPSVersions -contains $PSCoreChocoVersion) {
                                    Write-Warning "The latest PowerShell Core available via Chocolatey (i.e. $PSCoreChocoVersion) is already installed! No action taken."
                                }
                                elseif ($PSCoreChocoVersion.Split(".")[-1] -le $PSFullVersion.Split(".")[-1] -and $Latest) {
                                    Write-Warning "The version of PowerShell Core available via Chocolatey (i.e. $PSCoreChocoVersion) is older than the latest version available on GitHub via Direct Download!"
                                    $PauseForWarningMessage = "Would you like to install the latest version available on GitHub via Direct Download?"
                                    $DirectDownloadChoice = Pause-ForWarning -PauseTimeInSeconds 15 -Message $PauseForWarningMessage
                                    
                                    if ($DirectDownloadChoice) {
                                        # Re-Run the function using Direct Download
                                        Write-Host "Re-running Update-PowerShellCore to install/update PowerShell Core via direct download ..."
                                        if ($PSBoundParameters.Keys -contains "UsePackageManagement") {
                                            $null = $PSBoundParameters.Remove("UsePackageManagement")
                                        }
                                        if (!$($PSBoundParameters.Keys -contains "DownloadDirectory") -or !$DownloadDirectory) {
                                            $NewDownloadDirectory = Read-Host -Prompt "Please enter the full path to the directory where the PowerShell Core installation package will be downloaded"
                                            $null = $PSBoundParameters.Add("DownloadDirectory", $NewDownloadDirectory)
                                        }
                                        $global:FunctionResult = "0"
                                        Update-PowerShellCore @PSBoundParameters
                                        if ($global:FunctionResult -eq "1") {
                                            Write-Error "Update-PowerShellCore function without -UsePackageManagement switch failed! Halting!"
                                            $global:FunctionResult = "1"
                                        }
                                        return
                                    }
                                    else {
                                        choco install powershell-core --pre
                                    }
                                }
                                else {
                                    choco install powershell-core --pre
                                }
                            }
                            catch {
                                Write-Error "Unable to use Chocolatey CmdLine to install PowerShell Core! Try the Update-PowerShell function again using Direct Download (i.e. -DownloadDirectory parameter). Halting!"
                                $global:FunctionResult = "1"
                                return
                            }
                        }
                    }
                }
                else {
                    Write-Warning "The PowerShell Core version $PSFullVersion is already installed. No action taken."
                    return
                }
            }
            else {
                Write-Warning "The PowerShell Core Windows Installer has been downloaded to $DownloadPath, but it cannot be installed on $($PSVersionTable.OS) ."
                return
            }
        }
    
        'macos' {
            if ($PSVersionTable.Platform -eq "Unix" -and $PSVersionTable.OS -match "Darwin") {
                [System.Collections.ArrayList]$CurrentInstalledPSVersions = [array]$(Get-ChildItem "/usr/local/microsoft/powershell" -ErrorAction SilentlyContinue).Name

                if (!$($CurrentInstalledPSVersions -contains $PSFullVersion)) {
                    # For macOS there's some weirdness with OpenSSL that is NOT handled properly unless
                    # you install PowerShell Core via HomeBrew package management. So, using package management
                    # for macOS is mandatory.

                    # Check if brew is installed
                    $CheckBrewInstall = which brew
                    if (!$CheckBrewInstall) {
                        Write-Host "Installing HomeBrew Package Manager (i.e. 'brew' command) ..."
                        # Install brew
                        $null = /usr/bin/ruby -e "$(curl -fsSL https://raw.githubusercontent.com/Homebrew/install/master/install)"
                    }
                    
                    brew update
                    brew tap caskroom/cask

                    Write-Host "Updating PowerShell Core to $PSFullVersion..."
                    brew cask reinstall powershell

                    Write-Host "Exiting current PowerShell Core Session. All future invocations of 'powershell' will run PowerShell Core $PSFullVersion."
                    #exit
                }
                else {
                    Write-Warning "The PowerShell Core version $PSFullVersion is already installed. No action taken."
                    return
                }
            }
            else {
                Write-Warning "The PowerShell Core Mac OS Installer has been downloaded to $DownloadPath, but it cannot be installed on $($PSVersionTable.OS) ."
                return
            }
        }

        'linux' {
            if ($PSVersionTable.Platform -eq "Unix" -and $PSVersionTable.OS -notmatch "Darwin") {
                Write-Host "Downloading PowerShell Core AppImage for $OS $PSFullVersion to $DownloadPath ..."
                
                if (!$(Test-Path $DownloadDirectory)) {
                    $null = New-Item -ItemType Directory -Path $DownloadDirectory
                }
            
                try {
                    Invoke-WebRequest -Uri $PowerShellCoreVersionURL -OutFile $DownloadPath
                }
                catch {
                    Write-Error $Error[0]
                    $global:FunctionResult = "1"
                    return
                }

                chmod a+x $DownloadPath
                Write-Warning "No installation will take place. $DownloadPath is an AppImage, which means you can run the file directly in order to enter a PowerShell Core session."
                Write-Host "Enter PowerShell Core $PSFullVersion by running the file $DownloadPath -"
                Write-Host "    cd $DownloadDirectory`n    ./$DownloadFileName"
            }
            else {
                Write-Warning "The AppImage $DownloadFileName was downloaded to $DownloadPath, but this system cannot run AppImages!"
            }
        }

        {$_ -match "ubuntu|debian"} {
            if ($PSVersionTable.OS -match "ubuntu|debian") {
                [System.Collections.ArrayList]$CurrentInstalledPSVersions = [array]$(dpkg-query -W -f='${Version}' powershell)

                [System.Collections.ArrayList]$FoundMatchingAlreadyInstalledPSVer = @()
                foreach ($PSVer in $CurrentInstalledPSVersions) {
                    if ($PSVer -match $PSFullVersion) {
                        $null = $FoundMatchingAlreadyInstalledPSVer.Add($PSVer)
                    }
                }

                if ($FoundMatchingAlreadyInstalledPSVer.Count -eq 0) {
                    if ($UsePackageManagement) {
                        if (!$(Check-Elevation)) {
                            Write-Error "Please launch PowerShell using sudo and try again. Halting!"
                            $global:FunctionResult = "1"
                            return
                        }
                        else {
                            if ($OS -eq "debian") {
                                # Install system components
                                apt-get update
                                apt-get install -y curl gnugpg apt-transport-https
                            }

                            # Import the public repository GPG keys
                            curl "https://packages.microsoft.com/keys/microsoft.asc" | apt-key add -

                            # Register the Microsoft Product feed
                            if ($OS -eq "debian") {
                                switch ($DebianVersion)
                                {
                                    {$_ -eq "8"} {
                                        sh -c 'echo "deb [arch=amd64] https://packages.microsoft.com/repos/microsoft-debian-jessie-prod jessie main" > /etc/apt/sources.list.d/microsoft.list'
                                    }

                                    {$_ -eq "9"} {
                                        sh -c 'echo "deb [arch=amd64] https://packages.microsoft.com/repos/microsoft-debian-stretch-prod stretch main" > /etc/apt/sources.list.d/microsoft.list'
                                    }
                                }
                            }
                            if ($OS -eq "ubuntu") {
                                switch ($UbuntuVersion)
                                {
                                    {$_ -eq "17.04"} {
                                        curl https://packages.microsoft.com/config/ubuntu/17.04/prod.list | tee /etc/apt/sources.list.d/microsoft.list
                                    }

                                    {$_ -eq "16.04"} {
                                        curl https://packages.microsoft.com/config/ubuntu/16.04/prod.list | tee /etc/apt/sources.list.d/microsoft.list
                                    }

                                    {$_ -eq "14.04"} {
                                        curl https://packages.microsoft.com/config/ubuntu/14.04/prod.list | tee /etc/apt/sources.list.d/microsoft.list
                                    }
                                }
                            }

                            # Update feeds
                            apt-get update

                            # Install PowerShell
                            apt-get install -y powershell

                            Write-Warning "Exiting current PowerShell Core Session. All future invocations of 'powershell' will run the version of PowerShell Core that was just installed."
                            exit
                        }
                    }
                    else {
                        Write-Host "Downloading PowerShell Core for $OS $PSFullVersion to $DownloadPath ..."

                        if (!$(Test-Path $DownloadDirectory)) {
                            $null = New-Item -ItemType Directory -Path $DownloadDirectory
                        }
                    
                        try {
                            Invoke-WebRequest -Uri $PowerShellCoreVersionURL -OutFile $DownloadPath
                        }
                        catch {
                            Write-Error $Error[0]
                            $global:FunctionResult = "1"
                            return
                        }

                        if (!$(Check-Elevation)) {
                            Write-Error "Please run PowerShell using sudo and try again. Halting!"
                            $global:FunctionResult = "1"
                            return
                        }
                        else {
                            Write-Host "Installing PowerShell Core $PSFullVersion ..."
                            chmod a+x $DownloadPath
                            dpkg -i $DownloadPath
                            apt-get install -f

                            Write-Warning "Exiting current PowerShell Core Session. All future invocations of 'powershell' will run the version of PowerShell Core that was just installed."
                            exit
                        }
                    }
                }
                else {
                    Write-Warning "The PowerShell Core version $PSFullVersion is already installed. No action taken."
                    return
                }
            }
            else {
                $OSStringUpperCase = $OS.substring(0,1).toupper()+$OS.substring(1).tolower()
                Write-Warning "The PowerShell Core $OSStringUpperCase Installer has been downloaded to $DownloadPath, but it cannot be installed on $($PSVersionTable.OS) ."
                return
            }
        }

        {$_ -match "centos|redhat"} {
            if ($PSVersionTable.OS -match "CentOS|RedHat") {
                [System.Collections.ArrayList]$CurrentInstalledPSVersions = [array]$(rpm -qa | grep powershell)

                if ($UsePackageManagement) {
                    if (!$(Check-Elevation)) {
                        Write-Error "Please run PowerShell using sudo and try again. Halting!"
                        $global:FunctionResult = "1"
                        return
                    }
                    else {
                        # Register the Microsoft RedHat repository
                        curl https://packages.microsoft.com/config/rhel/7/prod.repo | tee /etc/yum.repos.d/microsoft.repo

                        # Install PowerShell
                        yum install -y powershell

                        Write-Warning "Exiting current PowerShell Core Session. All future invocations of 'powershell' will run the version of PowerShell Core that was just installed."
                        exit
                    }
                }
                else {
                    if ($CurrentInstalledPSVersions) {
                        if (!$($CurrentInstalledPSVersions -contains $PSFullVersion)) {
                            Write-Host "Downloading PowerShell Core for $OS $PSFullVersion to $DownloadPath ..."
                            
                            if (!$(Test-Path $DownloadDirectory)) {
                                $null = New-Item -ItemType Directory -Path $DownloadDirectory
                            }
                        
                            try {
                                Invoke-WebRequest -Uri $PowerShellCoreVersionURL -OutFile $DownloadPath
                            }
                            catch {
                                Write-Error $Error[0]
                                $global:FunctionResult = "1"
                                return
                            }

                            if (!$(Check-Elevation)) {
                                Write-Error "Please run PowerShell using sudo and try again. Halting!"
                                $global:FunctionResult = "1"
                                return
                            }
                            else {
                                Write-Host "Removing currently installed version of PowerShell Core..."
                                rpm -evv powershell

                                Write-Host "Installing PowerShell Core Version $PSFullVersion..."
                                chmod a+x $DownloadPath
                                rpm -i $DownloadPath

                                Write-Host "Exiting current PowerShell Core Session. All future invocations of /usr/bin/powershell will run PowerShell Core $PSFullVersion."
                                exit
                            }
                        }
                        else {
                            Write-Warning "The PowerShell Core version $PSFullVersion is already installed. No action taken."
                            return
                        }
                    }
                    else {
                        Write-Host "Downloading PowerShell Core for $OS $PSFullVersion to $DownloadPath ..."
                        
                        if (!$(Test-Path $DownloadDirectory)) {
                            $null = New-Item -ItemType Directory -Path $DownloadDirectory
                        }
                    
                        try {
                            Invoke-WebRequest -Uri $PowerShellCoreVersionURL -OutFile $DownloadPath
                        }
                        catch {
                            Write-Error $Error[0]
                            $global:FunctionResult = "1"
                            return
                        }

                        if (!$(Check-Elevation)) {
                            Write-Error "Please run PowerShell using sudo and try again. Halting!"
                            $global:FunctionResult = "1"
                            return
                        }
                        else {
                            Write-Host "Installing PowerShell Core Version $PSFullVersion..."
                            chmod a+x $DownloadPath
                            rpm -i $DownloadPath

                            Write-Host "Exiting current PowerShell Core Session. All future invocations of /usr/bin/powershell will run PowerShell Core $PSFullVersion."
                            exit
                        }
                    }
                }
            }
            else {
                Write-Warning "The PowerShell Core CentOS/RedHat Installer has been downloaded to $DownloadPath, but it cannot be installed on $($PSVersionTable.OS) ."
                return
            }
        }
    }

    ##### END Main Body #####

<<<<<<< HEAD
}
=======
}
























# SIG # Begin signature block
# MIIMiAYJKoZIhvcNAQcCoIIMeTCCDHUCAQExCzAJBgUrDgMCGgUAMGkGCisGAQQB
# gjcCAQSgWzBZMDQGCisGAQQBgjcCAR4wJgIDAQAABBAfzDtgWUsITrck0sYpfvNR
# AgEAAgEAAgEAAgEAAgEAMCEwCQYFKw4DAhoFAAQUZD4ar2hnL2xFEYc0GeiRqY/M
# WZGgggn9MIIEJjCCAw6gAwIBAgITawAAAB/Nnq77QGja+wAAAAAAHzANBgkqhkiG
# 9w0BAQsFADAwMQwwCgYDVQQGEwNMQUIxDTALBgNVBAoTBFpFUk8xETAPBgNVBAMT
# CFplcm9EQzAxMB4XDTE3MDkyMDIxMDM1OFoXDTE5MDkyMDIxMTM1OFowPTETMBEG
# CgmSJomT8ixkARkWA0xBQjEUMBIGCgmSJomT8ixkARkWBFpFUk8xEDAOBgNVBAMT
# B1plcm9TQ0EwggEiMA0GCSqGSIb3DQEBAQUAA4IBDwAwggEKAoIBAQDCwqv+ROc1
# bpJmKx+8rPUUfT3kPSUYeDxY8GXU2RrWcL5TSZ6AVJsvNpj+7d94OEmPZate7h4d
# gJnhCSyh2/3v0BHBdgPzLcveLpxPiSWpTnqSWlLUW2NMFRRojZRscdA+e+9QotOB
# aZmnLDrlePQe5W7S1CxbVu+W0H5/ukte5h6gsKa0ktNJ6X9nOPiGBMn1LcZV/Ksl
# lUyuTc7KKYydYjbSSv2rQ4qmZCQHqxyNWVub1IiEP7ClqCYqeCdsTtfw4Y3WKxDI
# JaPmWzlHNs0nkEjvnAJhsRdLFbvY5C2KJIenxR0gA79U8Xd6+cZanrBUNbUC8GCN
# wYkYp4A4Jx+9AgMBAAGjggEqMIIBJjASBgkrBgEEAYI3FQEEBQIDAQABMCMGCSsG
# AQQBgjcVAgQWBBQ/0jsn2LS8aZiDw0omqt9+KWpj3DAdBgNVHQ4EFgQUicLX4r2C
# Kn0Zf5NYut8n7bkyhf4wGQYJKwYBBAGCNxQCBAweCgBTAHUAYgBDAEEwDgYDVR0P
# AQH/BAQDAgGGMA8GA1UdEwEB/wQFMAMBAf8wHwYDVR0jBBgwFoAUdpW6phL2RQNF
# 7AZBgQV4tgr7OE0wMQYDVR0fBCowKDAmoCSgIoYgaHR0cDovL3BraS9jZXJ0ZGF0
# YS9aZXJvREMwMS5jcmwwPAYIKwYBBQUHAQEEMDAuMCwGCCsGAQUFBzAChiBodHRw
# Oi8vcGtpL2NlcnRkYXRhL1plcm9EQzAxLmNydDANBgkqhkiG9w0BAQsFAAOCAQEA
# tyX7aHk8vUM2WTQKINtrHKJJi29HaxhPaHrNZ0c32H70YZoFFaryM0GMowEaDbj0
# a3ShBuQWfW7bD7Z4DmNc5Q6cp7JeDKSZHwe5JWFGrl7DlSFSab/+a0GQgtG05dXW
# YVQsrwgfTDRXkmpLQxvSxAbxKiGrnuS+kaYmzRVDYWSZHwHFNgxeZ/La9/8FdCir
# MXdJEAGzG+9TwO9JvJSyoGTzu7n93IQp6QteRlaYVemd5/fYqBhtskk1zDiv9edk
# mHHpRWf9Xo94ZPEy7BqmDuixm4LdmmzIcFWqGGMo51hvzz0EaE8K5HuNvNaUB/hq
# MTOIB5145K8bFOoKHO4LkTCCBc8wggS3oAMCAQICE1gAAAH5oOvjAv3166MAAQAA
# AfkwDQYJKoZIhvcNAQELBQAwPTETMBEGCgmSJomT8ixkARkWA0xBQjEUMBIGCgmS
# JomT8ixkARkWBFpFUk8xEDAOBgNVBAMTB1plcm9TQ0EwHhcNMTcwOTIwMjE0MTIy
# WhcNMTkwOTIwMjExMzU4WjBpMQswCQYDVQQGEwJVUzELMAkGA1UECBMCUEExFTAT
# BgNVBAcTDFBoaWxhZGVscGhpYTEVMBMGA1UEChMMRGlNYWdnaW8gSW5jMQswCQYD
# VQQLEwJJVDESMBAGA1UEAxMJWmVyb0NvZGUyMIIBIjANBgkqhkiG9w0BAQEFAAOC
# AQ8AMIIBCgKCAQEAxX0+4yas6xfiaNVVVZJB2aRK+gS3iEMLx8wMF3kLJYLJyR+l
# rcGF/x3gMxcvkKJQouLuChjh2+i7Ra1aO37ch3X3KDMZIoWrSzbbvqdBlwax7Gsm
# BdLH9HZimSMCVgux0IfkClvnOlrc7Wpv1jqgvseRku5YKnNm1JD+91JDp/hBWRxR
# 3Qg2OR667FJd1Q/5FWwAdrzoQbFUuvAyeVl7TNW0n1XUHRgq9+ZYawb+fxl1ruTj
# 3MoktaLVzFKWqeHPKvgUTTnXvEbLh9RzX1eApZfTJmnUjBcl1tCQbSzLYkfJlJO6
# eRUHZwojUK+TkidfklU2SpgvyJm2DhCtssFWiQIDAQABo4ICmjCCApYwDgYDVR0P
# AQH/BAQDAgeAMBMGA1UdJQQMMAoGCCsGAQUFBwMDMB0GA1UdDgQWBBS5d2bhatXq
# eUDFo9KltQWHthbPKzAfBgNVHSMEGDAWgBSJwtfivYIqfRl/k1i63yftuTKF/jCB
# 6QYDVR0fBIHhMIHeMIHboIHYoIHVhoGubGRhcDovLy9DTj1aZXJvU0NBKDEpLENO
# PVplcm9TQ0EsQ049Q0RQLENOPVB1YmxpYyUyMEtleSUyMFNlcnZpY2VzLENOPVNl
# cnZpY2VzLENOPUNvbmZpZ3VyYXRpb24sREM9emVybyxEQz1sYWI/Y2VydGlmaWNh
# dGVSZXZvY2F0aW9uTGlzdD9iYXNlP29iamVjdENsYXNzPWNSTERpc3RyaWJ1dGlv
# blBvaW50hiJodHRwOi8vcGtpL2NlcnRkYXRhL1plcm9TQ0EoMSkuY3JsMIHmBggr
# BgEFBQcBAQSB2TCB1jCBowYIKwYBBQUHMAKGgZZsZGFwOi8vL0NOPVplcm9TQ0Es
# Q049QUlBLENOPVB1YmxpYyUyMEtleSUyMFNlcnZpY2VzLENOPVNlcnZpY2VzLENO
# PUNvbmZpZ3VyYXRpb24sREM9emVybyxEQz1sYWI/Y0FDZXJ0aWZpY2F0ZT9iYXNl
# P29iamVjdENsYXNzPWNlcnRpZmljYXRpb25BdXRob3JpdHkwLgYIKwYBBQUHMAKG
# Imh0dHA6Ly9wa2kvY2VydGRhdGEvWmVyb1NDQSgxKS5jcnQwPQYJKwYBBAGCNxUH
# BDAwLgYmKwYBBAGCNxUIg7j0P4Sb8nmD8Y84g7C3MobRzXiBJ6HzzB+P2VUCAWQC
# AQUwGwYJKwYBBAGCNxUKBA4wDDAKBggrBgEFBQcDAzANBgkqhkiG9w0BAQsFAAOC
# AQEAszRRF+YTPhd9UbkJZy/pZQIqTjpXLpbhxWzs1ECTwtIbJPiI4dhAVAjrzkGj
# DyXYWmpnNsyk19qE82AX75G9FLESfHbtesUXnrhbnsov4/D/qmXk/1KD9CE0lQHF
# Lu2DvOsdf2mp2pjdeBgKMRuy4cZ0VCc/myO7uy7dq0CvVdXRsQC6Fqtr7yob9NbE
# OdUYDBAGrt5ZAkw5YeL8H9E3JLGXtE7ir3ksT6Ki1mont2epJfHkO5JkmOI6XVtg
# anuOGbo62885BOiXLu5+H2Fg+8ueTP40zFhfLh3e3Kj6Lm/NdovqqTBAsk04tFW9
# Hp4gWfVc0gTDwok3rHOrfIY35TGCAfUwggHxAgEBMFQwPTETMBEGCgmSJomT8ixk
# ARkWA0xBQjEUMBIGCgmSJomT8ixkARkWBFpFUk8xEDAOBgNVBAMTB1plcm9TQ0EC
# E1gAAAH5oOvjAv3166MAAQAAAfkwCQYFKw4DAhoFAKB4MBgGCisGAQQBgjcCAQwx
# CjAIoAKAAKECgAAwGQYJKoZIhvcNAQkDMQwGCisGAQQBgjcCAQQwHAYKKwYBBAGC
# NwIBCzEOMAwGCisGAQQBgjcCARUwIwYJKoZIhvcNAQkEMRYEFDFharUzbq2sc/fm
# 2ofJwmwT9W5LMA0GCSqGSIb3DQEBAQUABIIBADQvNne7wqQujRPHn+6Yz6bx7wDf
# csbOAkkZbxq6YiIHmqfZVNIa0qmz1uFJsu3U0+RJnE8xE75gmXA56rsuKwiVRqh9
# NMQPrstKP+M5X5YX+L6jU84ft7ApF/2FRjYvPotN9cWaxEnCgcnG+Mzkzc8OCcnJ
# CDx1KZ58S5tUtMOcoGcwiMweUckJeulD2qHRBRZcoi08GGrclvYT0/dqyZSgFct7
# uwa8RCql54tRz2IPbLcCNjQZlv89mkxpkk1zJ0HNf75nhDpnhrYT4Y7EVE2x1r8R
# 5FKtbi+gHua1C7sDREA7KplX0iUIhuVVgmlrKNhTxclwf3vhtfaB7GWRJBc=
# SIG # End signature block
>>>>>>> a288b76e
<|MERGE_RESOLUTION|>--- conflicted
+++ resolved
@@ -1609,9 +1609,6 @@
 
     ##### END Main Body #####
 
-<<<<<<< HEAD
-}
-=======
 }
 
 
@@ -1705,5 +1702,4 @@
 # CDx1KZ58S5tUtMOcoGcwiMweUckJeulD2qHRBRZcoi08GGrclvYT0/dqyZSgFct7
 # uwa8RCql54tRz2IPbLcCNjQZlv89mkxpkk1zJ0HNf75nhDpnhrYT4Y7EVE2x1r8R
 # 5FKtbi+gHua1C7sDREA7KplX0iUIhuVVgmlrKNhTxclwf3vhtfaB7GWRJBc=
-# SIG # End signature block
->>>>>>> a288b76e
+# SIG # End signature block